--- conflicted
+++ resolved
@@ -586,7 +586,6 @@
         """
         self.ir.freeze_var_buffer_latest()
         
-<<<<<<< HEAD
         if self.race_started():
             results = []
             laps_complete = {}
@@ -611,12 +610,6 @@
             else:
                 self.update_data('position', f"{int(len(self.ir['CarIdxClassPosition']))} / {int(len(self.ir['CarIdxClassPosition']))}")
 
-=======
-        if int(self.ir['PlayerCarClassPosition']) > 0:
-            self.update_data('position', f"{int(self.ir['PlayerCarClassPosition'])} / {int(len(self.ir['DriverInfo']['Drivers']))}")
-        else:
-            self.update_data('position', f"{int(len(self.ir['DriverInfo']['Drivers']))} / {int(len(self.ir['DriverInfo']['Drivers']))}")
->>>>>>> 8ced5115
         
         if float(self.ir['LapBestLapTime']) > 0:
             minutes, seconds = divmod(float(self.ir['LapBestLapTime']), 60)
